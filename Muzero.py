import torch
import torch.nn.functional as F
import numpy as np
import logging
from utils import compute_MCreturns, adjust_temperature, compute_n_step_returns
from networks import MuZeroNet
from MCTS.mcts import MCTS
from buffer import Buffer

class Muzero():

    def __init__(self,
                 env,
                 s_space_size,
                 n_action,
                 discount,
                 dirichlet_alpha,
                 n_mcts_simulations,
                 unroll_n_steps,
                 batch_s,
                 TD_return,
                 n_TD_step,
                 lr,
                 buffer_size,
                 priority_replay,
                 device,
                 n_ep_x_loop =1,
                 n_update_x_loop=1
                ):

        self.dev = device

        ## ========= Set env variables========
        self.env = env
        self.n_ep_x_loop = n_ep_x_loop # how many env eps we collect for each training loop
        self.discount = discount
        self.n_action = n_action

        ## ======= Set MuZero training variables =======
        self.unroll_n_steps = unroll_n_steps
        self.n_update_x_loop = n_update_x_loop # Muzero training steps x n. of training loop
        self.batch_s = batch_s
        self.TD_return = TD_return
        self.n_step = n_TD_step

        ## ========== Initialise MuZero components =======
        self.mcts = MCTS(discount=self.discount, root_dirichlet_alpha=dirichlet_alpha, n_simulations=n_mcts_simulations, batch_s=batch_s, device=self.dev)
<<<<<<< HEAD
        self.networks = MuZeroNet(rpr_input_s= s_space_size, action_s = self.n_action, lr=lr,TD_return=TD_return).to(self.dev) 
=======
        # NOTE: use latent reprs size = env state size (i.e., reasonable)
        self.networks = MuZeroNet(rpr_input_s= s_space_size, action_s = self.n_action, lr=lr,device=self.dev, TD_return=TD_return).to(self.dev) 
>>>>>>> 8d5298ee

        ## ========== Initialise buffer ========
        self.buffer = Buffer(buffer_size, unroll_n_steps, d_state=s_space_size, n_action=self.n_action, device=self.dev) 
        self.priority_replay = priority_replay
    
    def training_loop(self, n_loops, min_replay_size, print_acc = 100):

        logging.info('Training started \n')

        accuracy = [] # in terms of mean n. steps to solve task
        tot_accuracy = [] 
        value_loss,rwd_loss,pi_loss = [],[],[]

        for n in range(1,n_loops):
            ep_accuracy = []
            for ep in range(self.n_ep_x_loop):
                # Play one episode
                steps, states, rwds, actions, pi_probs, returns, priorities = self._play_game(episode=n*self.n_ep_x_loop, deterministic=False)
                ep_accuracy.append(steps)
                # Store episode in buffer only if successful
                if returns[-1,0] > 0:
                    self.buffer.add(states, rwds, actions, pi_probs, returns, priorities)
            accuracy.append(sum(ep_accuracy)/self.n_ep_x_loop)

            # If time to train, train MuZero network
            if self.buffer.__len__() > min_replay_size: 
                for t in range(self.n_update_x_loop):
                    if self.priority_replay:
                        states, rwds, actions, pi_probs, returns, priority_indx, priority_w = self.buffer.priority_sample(self.batch_s)
                    else:
                        states, rwds, actions, pi_probs, returns = self.buffer.uniform_sample(self.batch_s)
                        priority_w, priority_indx = None,None

                    # Update network
                    new_priority_w, v_loss, r_loss, p_loss  = self._update(states, rwds, actions, pi_probs, returns, priority_w)
                    # Update buffer priorities 
                    self.buffer.update_priorities(priority_indx, new_priority_w)

                value_loss.append(v_loss)
                rwd_loss.append(r_loss)
                pi_loss.append(p_loss)

            if n * self.n_ep_x_loop % print_acc == 0:
                mean_acc = sum(accuracy) / print_acc
                logging.info(f'| Training Loop: {n} | Mean accuracy: {mean_acc}')
                logging.info(f"Mean acc:  {mean_acc}")
                logging.info(f"V loss:  {sum(value_loss)/print_acc}")
                logging.info(f"rwd loss:  {sum(rwd_loss)/print_acc}")
                logging.info(f"Pi loss:  {sum(pi_loss)/print_acc} \n")
                tot_accuracy.append(mean_acc)
                accuracy = []
                value_loss,rwd_loss,pi_loss = [],[],[]

        return tot_accuracy
    
    def _play_game(self, episode, deterministic=False):

        # Initialise list to store game variables
        episode_state = []
        episode_action = []
        episode_rwd = []
        episode_piProb = []
        episode_rootQ = []

        c_state = self.env.reset()
        done=False
        step = 0

        while not done:
            # Run MCTS to select the action
            action, pi_prob, rootNode_Q = self.mcts.run_mcts(c_state, self.networks, temperature=adjust_temperature(episode), deterministic=deterministic)
            # Take a step in env based on MCTS action
            n_state, rwd, done, _ = self.env.step(action)
            step +=1
            
            # Store variables for training
            # NOTE: not storing the last terminal state (don't think it is needed)
            episode_state.append(c_state)
            episode_action.append(action)
            episode_rwd.append(rwd)
            episode_piProb.append(pi_prob)
            episode_rootQ.append(rootNode_Q)

            # current state becomes next state
            c_state = n_state


        #Compute appropriate returns for each state
        if self.TD_return:
            episode_returns = compute_n_step_returns(episode_rwd, episode_rootQ, self.n_step, self.discount)
        else:
            episode_returns = compute_MCreturns(episode_rwd, self.discount)

        # Compute priorities for buffer
        priorities = np.abs(np.array(episode_returns, dtype=np.float32) - np.array(episode_rootQ, dtype=np.float32)) 

        # Organise ep. trajectory into appropriate transitions for training - i.e. each transition should have unroll_n_steps associated transitions for training
        states, rwds, actions, pi_probs, returns = self.organise_transitions(episode_state, episode_rwd, episode_action, episode_piProb, episode_returns)
        
        return step, states, rwds, actions, pi_probs, returns, priorities   

    def _update(self, states, rwds, actions, pi_probs, returns, priority_w):
      # TRIAL: expands all states (including final ones) of mcts_steps for simplicty for steps after terminal just map everything to zero   
      # if does not work then need to adapt for terminal states not to expand tree of mcts_steps

      rwd_loss, value_loss, policy_loss = (0, 0, 0)

      h_states = self.networks.represent(states)

      tot_pred_values = []

      for t in range(self.unroll_n_steps):

          pred_pi_logits, pred_values = self.networks.prediction(h_states)

          # Convert action to 1-hot encoding
          oneH_action = torch.nn.functional.one_hot(actions[:,t], num_classes=self.networks.num_actions).squeeze().to(self.dev, dtype=torch.long)
          #oneH_action = actions[:,t].squeeze().to(self.dev)
          h_states, pred_rwds = self.networks.dynamics(h_states,oneH_action)

          # Scale the gradient for dynamics function by 0.5.
          h_states.register_hook(lambda grad: grad * 0.5)

          value_loss += F.mse_loss(pred_values.squeeze(), returns[:,t], reduction='none')
          rwd_loss += F.mse_loss(pred_rwds.squeeze(), rwds[:,t], reduction='none')
          # NOTE: F.cross_entropy takes input as logits, and compute softmax inside the function
          policy_loss += F.cross_entropy(pred_pi_logits, pi_probs[:,t], reduction='none')

          tot_pred_values.append(pred_values)

      loss = value_loss + rwd_loss + policy_loss

      new_priorities = None # predefine new priorities in case no priority buffer

      if priority_w is not None:
          #Scale loss using importance sampling weights (based on priorty sampling from buffer)
          loss = loss * priority_w.detach()
          # Compute new priorities to update priority buffer
          with torch.no_grad():
              tot_pred_values = torch.stack(tot_pred_values, dim=1).squeeze(-1)
              new_priorities = (tot_pred_values[:,0] - returns[:,0]).abs().cpu().numpy()

      loss = loss.mean()
      # Scale the loss by 1/unroll_steps.
      loss.register_hook(lambda grad: grad * (1/self.unroll_n_steps))

      # Update network
      self.networks.update(loss)

      return  new_priorities, value_loss.mean().detach() , rwd_loss.mean().detach(), policy_loss.mean().detach()   

    def organise_transitions(self, episode_state, episode_rwd, episode_action, episode_piProb, episode_returns):
        """ Orgnise transitions in appropriate format, each state is associated to the n_step target values (pi_probs, rwds, MC_returs) for unroll_n_steps
            Returns:
                pi_probs: np.array(n_steps,unroll_n_steps,d_action)
                all others: np.array(n_steps,unroll_n_steps)
        """

        ## ===========================================
        # Try to remove unroll_n_steps terminal states, NOTE: Not a permanent solution, need terminal states to solve Hanoi with as few moves as possible
        #episode_state = episode_state[:-self.unroll_n_steps] # REMOVE this line, just to see if learning problem is driven by terminal states
        ## ===========================================

        n_states = len(episode_state) 

        # Add "padding" for terminal states, which don't have enough unroll_n_steps ahead
        # by trating states over the end of game as absorbing states
        # NOTE: This can cause issues, since a lot of cycles in Hanoi and zero is a real action
        episode_rwd += [0] * self.unroll_n_steps
        #episode_action += [0] * self.unroll_n_steps
        episode_action += [np.random.randint(0,self.n_action)] * self.unroll_n_steps # select uniform random action for unroll_n_steps over the end
        episode_returns += [0] * self.unroll_n_steps
        absorbing_policy = np.ones_like(episode_piProb[-1]) / len(episode_piProb[-1])
        episode_piProb += [absorbing_policy] * self.unroll_n_steps

        # Initialise variables for storage
        rwds = np.zeros((n_states, self.unroll_n_steps),dtype=np.float32)
        actions = np.zeros((n_states, self.unroll_n_steps),dtype=np.int64)
        pi_probs = np.zeros((n_states, self.unroll_n_steps, len(episode_piProb[0])),dtype=np.float32)
        returns = np.zeros((n_states, self.unroll_n_steps),dtype=np.float32)

        for i in range(n_states):
            rwds[i,:] = episode_rwd[i:i+self.unroll_n_steps]
            actions[i,:] = episode_action[i:i+self.unroll_n_steps]
            pi_probs[i,:,:] = episode_piProb[i:i+self.unroll_n_steps]
            returns[i,:] = episode_returns[i:i+self.unroll_n_steps]

        return np.array(episode_state), rwds, actions, pi_probs, returns 
<|MERGE_RESOLUTION|>--- conflicted
+++ resolved
@@ -45,12 +45,9 @@
 
         ## ========== Initialise MuZero components =======
         self.mcts = MCTS(discount=self.discount, root_dirichlet_alpha=dirichlet_alpha, n_simulations=n_mcts_simulations, batch_s=batch_s, device=self.dev)
-<<<<<<< HEAD
+
         self.networks = MuZeroNet(rpr_input_s= s_space_size, action_s = self.n_action, lr=lr,TD_return=TD_return).to(self.dev) 
-=======
-        # NOTE: use latent reprs size = env state size (i.e., reasonable)
-        self.networks = MuZeroNet(rpr_input_s= s_space_size, action_s = self.n_action, lr=lr,device=self.dev, TD_return=TD_return).to(self.dev) 
->>>>>>> 8d5298ee
+
 
         ## ========== Initialise buffer ========
         self.buffer = Buffer(buffer_size, unroll_n_steps, d_state=s_space_size, n_action=self.n_action, device=self.dev) 
